#!/bin/bash
IMAGE_NAME="epfl-lasa/virtual_tactile_pad"
CONTAINER_NAME="${IMAGE_NAME//[\/.]/-}"
USERNAME="ros"
MODE=()
USE_NVIDIA_TOOLKIT=false

# Help
HELP_MESSAGE="Usage: ./start_dockers.sh [interactive | server | connect] [-i, --image] [-u, --user]
Build the '${IMAGE_NAME}' image.
Options:
 interactive            Spin the image in the console
 server                 Spin the image as an ssh server
 connect                Connects to an active container
 -i, --image            The name of the image to use to start the container
 -u, --user             Specify the name of the login user. (optional)
 -h, --help             Show this help message and the one from aica-docker
 Additional arguments are passed to the aica-docker command.
 "

# Argument parsing
RUN_FLAGS=()
FWS_FLAGS=()
SHOW_HELP=false

while [ "$#" -gt 0 ]; do
   case "$1" in
   -i | --image)
       IMAGE_NAME=$2
       shift 2
       ;;
   -u | --user)
       USERNAME=$2
       shift 2
       ;;
   -m | --mode)
       MODE=$2
       shift 2
       ;;
   -h | --help)
       SHOW_HELP=true
       shift 1
       ;;
   *)
       if [ -z "${MODE}" ]; then
           MODE=$1
       else
           FWD_ARGS+=("$1")
       fi
       shift 1
       ;;
   esac
done

# Help verbose
if $SHOW_HELP; then
   echo $HELP_MESSAGE
   aica-docker $MODE -h
   exit 1
fi

# Handle interactive/server specific arguments
if [ "${MODE}" != "connect" ]; then
<<<<<<< HEAD

    # Check if a container with this name is already running
    if [ "$( docker container inspect -f '{{.State.Status}}' ${CONTAINER_NAME} 2>/dev/null)" == "running" ]; then
        echo "A container named ${CONTAINER_NAME} is already running. Stopping it."
        docker stop ${CONTAINER_NAME}
    fi

    # network for ros
    FWD_ARGS+=(--net=host)    # Share host IP
    FWD_ARGS+=(--env ROS_HOSTNAME="$(hostname)")

    # Handle GPU usage
    [[ ${USE_NVIDIA_TOOLKIT} = true ]] && GPU_FLAG="--gpus all" || GPU_FLAG=""

    # Other
    FWD_ARGS+=("--privileged")

=======
   # Check if a container with this name is already running
   if [ "$( docker container inspect -f '{{.State.Status}}' ${CONTAINER_NAME} 2>/dev/null)" == "running" ]; then
       echo "A container named ${CONTAINER_NAME} is already running. Stopping it."
       docker stop ${CONTAINER_NAME}
   fi

   # Add graphics device access
   FWD_ARGS+=(--device=/dev/dri:/dev/dri)
   
   # Add X11 forwarding for GUI
   FWD_ARGS+=(-e DISPLAY="${DISPLAY}")
   FWD_ARGS+=(-v /tmp/.X11-unix:/tmp/.X11-unix:rw)
   
   # Add environment variables for graphics
   FWD_ARGS+=(-e XDG_RUNTIME_DIR="/tmp/runtime-ros")
   FWD_ARGS+=(-e LIBGL_ALWAYS_SOFTWARE=1)
   
   # Add video group
   FWD_ARGS+=(--group-add video)
   
   # Network setup for ROS and Franka
   FWD_ARGS+=(--net host)
   FWD_ARGS+=(--env ROS_HOSTNAME="$(hostname)")
   FWD_ARGS+=(--env ROS_IP="$ROS_IP")

   # Franka specific settings
   FWD_ARGS+=(--ulimit rtprio=99)
   FWD_ARGS+=(--ulimit rttime=-1)
   FWD_ARGS+=(--device /dev/rtc0:/dev/rtc0)

   # Handle GPU usage
   [[ ${USE_NVIDIA_TOOLKIT} = true ]] && GPU_FLAG="--gpus all" || GPU_FLAG=""

   # Privileged mode
   FWD_ARGS+=("--privileged")

   # Add volume src
   docker volume rm virtual_tactile_pad
   docker volume create --driver local \
   --opt type="none" \
   --opt device="${PWD}/../ros_ws/src/" \
   --opt o="bind" \
   "virtual_tactile_pad"

   FWD_ARGS+=(--volume="virtual_tactile_pad:/home/ros/ros_ws/src:rw")
   
   # Create runtime directory with proper permissions
   mkdir -p /tmp/runtime-ros
   chmod 0700 /tmp/runtime-ros
   chown ${USER}:${USER} /tmp/runtime-ros
>>>>>>> a64d5f36
fi

# Trick aica-docker into making a server on a host network container
if [ "${MODE}" == "server" ]; then
   FWD_ARGS+=("--detach")
   MODE=interactive
fi

if [ "${MODE}" == "" ]; then
   MODE=interactive
fi

# Start docker using aica
aica-docker \
<<<<<<< HEAD
    "${MODE}" \
    "${IMAGE_NAME}" \
    -u "${USERNAME}" \
    -n "${CONTAINER_NAME}" \
    ${GPU_FLAG} \
    "${FWD_ARGS[@]}"
=======
   "${MODE}" \
   "${IMAGE_NAME}" \
   -u "${USERNAME}" \
   -n "${CONTAINER_NAME}" \
   ${GPU_FLAG} \
   "${FWD_ARGS[@]}"

# Ensure runtime directory exists in container
docker exec ${CONTAINER_NAME} bash -c 'mkdir -p /tmp/runtime-ros && chmod 0700 /tmp/runtime-ros && chown ${USER}:${USER} /tmp/runtime-ros' || true
>>>>>>> a64d5f36
<|MERGE_RESOLUTION|>--- conflicted
+++ resolved
@@ -61,7 +61,6 @@
 
 # Handle interactive/server specific arguments
 if [ "${MODE}" != "connect" ]; then
-<<<<<<< HEAD
 
     # Check if a container with this name is already running
     if [ "$( docker container inspect -f '{{.State.Status}}' ${CONTAINER_NAME} 2>/dev/null)" == "running" ]; then
@@ -73,64 +72,12 @@
     FWD_ARGS+=(--net=host)    # Share host IP
     FWD_ARGS+=(--env ROS_HOSTNAME="$(hostname)")
 
-    # Handle GPU usage
-    [[ ${USE_NVIDIA_TOOLKIT} = true ]] && GPU_FLAG="--gpus all" || GPU_FLAG=""
-
-    # Other
-    FWD_ARGS+=("--privileged")
-
-=======
-   # Check if a container with this name is already running
-   if [ "$( docker container inspect -f '{{.State.Status}}' ${CONTAINER_NAME} 2>/dev/null)" == "running" ]; then
-       echo "A container named ${CONTAINER_NAME} is already running. Stopping it."
-       docker stop ${CONTAINER_NAME}
-   fi
-
-   # Add graphics device access
-   FWD_ARGS+=(--device=/dev/dri:/dev/dri)
-   
-   # Add X11 forwarding for GUI
-   FWD_ARGS+=(-e DISPLAY="${DISPLAY}")
-   FWD_ARGS+=(-v /tmp/.X11-unix:/tmp/.X11-unix:rw)
-   
-   # Add environment variables for graphics
-   FWD_ARGS+=(-e XDG_RUNTIME_DIR="/tmp/runtime-ros")
-   FWD_ARGS+=(-e LIBGL_ALWAYS_SOFTWARE=1)
-   
-   # Add video group
-   FWD_ARGS+=(--group-add video)
-   
-   # Network setup for ROS and Franka
-   FWD_ARGS+=(--net host)
-   FWD_ARGS+=(--env ROS_HOSTNAME="$(hostname)")
-   FWD_ARGS+=(--env ROS_IP="$ROS_IP")
-
-   # Franka specific settings
-   FWD_ARGS+=(--ulimit rtprio=99)
-   FWD_ARGS+=(--ulimit rttime=-1)
-   FWD_ARGS+=(--device /dev/rtc0:/dev/rtc0)
-
    # Handle GPU usage
    [[ ${USE_NVIDIA_TOOLKIT} = true ]] && GPU_FLAG="--gpus all" || GPU_FLAG=""
 
    # Privileged mode
    FWD_ARGS+=("--privileged")
 
-   # Add volume src
-   docker volume rm virtual_tactile_pad
-   docker volume create --driver local \
-   --opt type="none" \
-   --opt device="${PWD}/../ros_ws/src/" \
-   --opt o="bind" \
-   "virtual_tactile_pad"
-
-   FWD_ARGS+=(--volume="virtual_tactile_pad:/home/ros/ros_ws/src:rw")
-   
-   # Create runtime directory with proper permissions
-   mkdir -p /tmp/runtime-ros
-   chmod 0700 /tmp/runtime-ros
-   chown ${USER}:${USER} /tmp/runtime-ros
->>>>>>> a64d5f36
 fi
 
 # Trick aica-docker into making a server on a host network container
@@ -145,21 +92,9 @@
 
 # Start docker using aica
 aica-docker \
-<<<<<<< HEAD
-    "${MODE}" \
-    "${IMAGE_NAME}" \
-    -u "${USERNAME}" \
-    -n "${CONTAINER_NAME}" \
-    ${GPU_FLAG} \
-    "${FWD_ARGS[@]}"
-=======
    "${MODE}" \
    "${IMAGE_NAME}" \
    -u "${USERNAME}" \
    -n "${CONTAINER_NAME}" \
    ${GPU_FLAG} \
-   "${FWD_ARGS[@]}"
-
-# Ensure runtime directory exists in container
-docker exec ${CONTAINER_NAME} bash -c 'mkdir -p /tmp/runtime-ros && chmod 0700 /tmp/runtime-ros && chown ${USER}:${USER} /tmp/runtime-ros' || true
->>>>>>> a64d5f36
+   "${FWD_ARGS[@]}"