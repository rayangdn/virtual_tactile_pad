# Handle ros distro
ARG ROS_DISTRO=noetic
<<<<<<< HEAD

FROM ghcr.io/aica-technology/ros-ws:${ROS_DISTRO}
=======
FROM ghcr.io/aica-technology/ros-ws:${ROS_DISTRO}

# Environment setup
ENV DEBIAN_FRONTEND=noninteractive
ENV DEBCONF_NONINTERACTIVE_SEEN=true

# Pre-configure keyboard settings
RUN echo "keyboard-configuration keyboard-configuration/layout select Switzerland" | sudo debconf-set-selections && \
   echo "keyboard-configuration keyboard-configuration/variant select Swiss French" | sudo debconf-set-selections && \
   echo "keyboard-configuration keyboard-configuration/model select pc105" | sudo debconf-set-selections
>>>>>>> a64d5f36

# User provided arguments
ARG HOST_GID=1001
ENV USER_GROUP=${USER}

SHELL ["/bin/bash", "-c"]

<<<<<<< HEAD
# Add the user to the current GID of the host to avoid permission issues in volumes
USER root
RUN if [ "${HOST_GID}" != "1000" ]; \
    then groupadd --gid ${HOST_GID} host_group && \
    usermod ${USER} -g ${HOST_GID} && \ 
    usermod ${USER} -a -G ${USER_GROUP}; fi

# Install ROS packages and dependencies
RUN apt-get update -y && \
    apt-get install -y \
    ros-${ROS_DISTRO}-ros-controllers \
    ros-${ROS_DISTRO}-gazebo-ros-control \
    ros-${ROS_DISTRO}-rviz \
    ros-${ROS_DISTRO}-joint-state-publisher-gui \
    ros-${ROS_DISTRO}-rqt \
    ros-${ROS_DISTRO}-rqt-common-plugins \
    build-essential \
    cmake \
    git \
    libpoco-dev \
    libeigen3-dev \
    python-is-python3 \
    && apt-get clean

# Make sure .bashrc exists and has correct permissions
RUN touch /home/${USER}/.bashrc && \
    chown ${USER}:${HOST_GID} /home/${USER}/.bashrc && \
    chmod 644 /home/${USER}/.bashrc

# Switch to user for git operations
USER ${USER}

# Install and build libfranka
WORKDIR /home/${USER}/ros_ws/src
RUN git clone --recursive https://github.com/frankaemika/libfranka && \
    cd libfranka && \
    git checkout 0.8.0 && \
    git submodule update && \
    mkdir build && \
    cd build && \
    cmake -DCMAKE_BUILD_TYPE=Release -DBUILD_TESTS=OFF .. && \
    cmake --build . && \
    make -j && \
    sudo make install -j && \
    sudo ldconfig

# Setup environment (as root to avoid permission issues)
USER root
RUN echo "source /opt/ros/${ROS_DISTRO}/setup.bash" >> /home/${USER}/.bashrc && \
    echo "source /home/${USER}/ros_ws/devel/setup.bash" >> /home/${USER}/.bashrc && \
    chown ${USER}:${HOST_GID} /home/${USER}/.bashrc

# Set Python path correctly
ENV PYTHONPATH=/opt/openrobots/lib/python3.8/site-packages/:$PYTHONPATH

# Switch back to user
USER ${USER}

# Final cleanup
RUN sudo apt-get update && \
    sudo apt-get upgrade -y && \
    sudo apt-get clean
=======
# Add user to host GID
ENV USER_GROUP=${USER}
USER root
RUN if [ "HOST_GID" != "1000"] ; \
   then groupadd --gid ${HOST_GID} host_group && \
   usermod ${USER} -g ${HOST_GID} && \ 
   usermod ${USER} -a -G ${USER_GROUP}; fi

# Git config
USER ${USER}
RUN git config --global user.name "${GIT_NAME}" && \
   git config --global user.email "${GIT_EMAIL}"

# Install robotpkg
USER root
RUN apt-get update && apt-get install -qqy lsb-release curl && \
   mkdir -p /etc/apt/keyrings && \
   curl http://robotpkg.openrobots.org/packages/debian/robotpkg.asc | tee /etc/apt/keyrings/robotpkg.asc && \
   echo "deb [arch=amd64 signed-by=/etc/apt/keyrings/robotpkg.asc] http://robotpkg.openrobots.org/packages/debian/pub $(lsb_release -cs) robotpkg" \
   | tee /etc/apt/sources.list.d/robotpkg.list && \
   apt-get update

# Install system dependencies
RUN apt-get install -y \
   python-is-python3 \
   bash-completion \
   silversearcher-ag \
   apt-transport-https \
   less \
   alsa-utils \
   netbase \
   mesa-utils \
   libgl1-mesa-dri \
   libgl1-mesa-glx \
   mesa-vulkan-drivers \
   xserver-xorg-video-amdgpu \
   python3-matplotlib \
   python3-numpy \
   python3-pandas \
   python3-tk \
   python3-rosdep \
   python3-rosinstall \
   python3-rosinstall-generator \
   python3-wstool \
   python3-sklearn \
   build-essential \
   cmake \
   git \
   libpoco-dev \
   libeigen3-dev \
   python3-pip \
   && apt-get upgrade -y && apt-get clean

# Install ROS dependencies
RUN apt-get install -y ros-${ROS_DISTRO}-desktop-full \
   ros-${ROS_DISTRO}-control-msgs \
   ros-${ROS_DISTRO}-diagnostic-updater \
   ros-${ROS_DISTRO}-controller-interface \
   ros-${ROS_DISTRO}-combined-robot-hw \
   ros-${ROS_DISTRO}-joint-limits-interface

# Install libfranka and franka_ros from source
WORKDIR /home/${USER}/ros_ws/src
RUN git clone --recursive -b 0.8.0 https://github.com/frankaemika/libfranka && \
   cd libfranka && \
   mkdir build && \
   cd build && \
   cmake -DCMAKE_BUILD_TYPE=Release .. && \
   cmake --build . -j$(nproc) && \
   sudo make install && \
   sudo ldconfig && \
   cd .. && \
   git clone --recursive -b 0.8.0 https://github.com/frankaemika/franka_ros

# Install Pinocchio
RUN apt-get install -y \
   robotpkg-py38-pinocchio \
   robotpkg-pinocchio \
   && apt-get clean

# Configure Pinocchio environment
ENV PATH=/opt/openrobots/bin:$PATH
ENV PKG_CONFIG_PATH=/opt/openrobots/lib/pkgconfig:$PKG_CONFIG_PATH
ENV LD_LIBRARY_PATH=/opt/openrobots/lib:$LD_LIBRARY_PATH
ENV PYTHONPATH=/opt/openrobots/lib/python3.8/site-packages:$PYTHONPATH
ENV CMAKE_PREFIX_PATH=/opt/openrobots:$CMAKE_PREFIX_PATH

# Update bashrc
RUN echo 'export PATH=/opt/openrobots/bin:$PATH' >> /home/ros/.bashrc && \
   echo 'export PKG_CONFIG_PATH=/opt/openrobots/lib/pkgconfig:$PKG_CONFIG_PATH' >> /home/ros/.bashrc && \
   echo 'export LD_LIBRARY_PATH=/opt/openrobots/lib:$LD_LIBRARY_PATH' >> /home/ros/.bashrc && \
   echo 'export PYTHONPATH=/opt/openrobots/lib/python3.8/site-packages:$PYTHONPATH' >> /home/ros/.bashrc && \
   echo 'export CMAKE_PREFIX_PATH=/opt/openrobots:$CMAKE_PREFIX_PATH' >> /home/ros/.bashrc && \
   chown ros:ros /home/ros/.bashrc

# Verify Pinocchio
# USER ${USER}
# RUN bash -c "source /home/ros/.bashrc && python3 -c 'import pinocchio as pin; print(\"Pinocchio import successful\")'"

# Install PyTorch
RUN pip3 install --no-cache-dir \
   torch==1.13.1 torchvision==0.14.1 torchaudio==0.13.1 --index-url https://download.pytorch.org/whl/cu116

# Handle SIMD
RUN if [ "${USE_SIMD}" = "ON" ] ; \ 
   then export CMAKE_CXX_FLAGS="-march=native -faligned-new" ; fi

# Install Virtual Tactile Pad
WORKDIR /home/${USER}/ros_ws/src
RUN git clone --depth 1 https://github.com/rayangdn/virtual_tactile_pad.git && \
   cp -R virtual_tactile_pad/ros_ws/src/* . && \
   rm -rf virtual_tactile_pad

# Setup workspace
WORKDIR /home/${USER}/ros_ws
RUN rosdep install --from-paths src --ignore-src --rosdistro noetic -y --skip-keys libfranka && \
   source /opt/ros/$ROS_DISTRO/setup.bash && \
   catkin_make -DCMAKE_BUILD_TYPE=Release 

# Final configuration
WORKDIR /home/${USER}
RUN sudo chown -R ${USER}:${HOST_GID} .bashrc

# Add SIMD to bashrc if needed
RUN if [ "${USE_SIMD}" = "ON" ] ; \
   then echo "export ENABLE_SIMD=ON" >> /home/${USER}/.bashrc ; fi

# Source ROS
RUN echo "source /opt/ros/noetic/setup.bash && \
   source /home/${USER}/ros_ws/devel/setup.bash" >> /home/${USER}/.bashrc

# Runtime directory setup
RUN sudo mkdir -p /tmp/runtime-ros && \
   sudo chmod 0700 /tmp/runtime-ros && \
   sudo chown ${USER}:${USER} /tmp/runtime-ros

# Graphics environment
ENV XDG_RUNTIME_DIR="/tmp/runtime-ros"
ENV LIBGL_ALWAYS_SOFTWARE=1
ENV DEBIAN_FRONTEND=noninteractive
>>>>>>> a64d5f36

WORKDIR /home/${USER}/ros_ws<|MERGE_RESOLUTION|>--- conflicted
+++ resolved
@@ -1,9 +1,6 @@
 # Handle ros distro
 ARG ROS_DISTRO=noetic
-<<<<<<< HEAD
 
-FROM ghcr.io/aica-technology/ros-ws:${ROS_DISTRO}
-=======
 FROM ghcr.io/aica-technology/ros-ws:${ROS_DISTRO}
 
 # Environment setup
@@ -14,78 +11,15 @@
 RUN echo "keyboard-configuration keyboard-configuration/layout select Switzerland" | sudo debconf-set-selections && \
    echo "keyboard-configuration keyboard-configuration/variant select Swiss French" | sudo debconf-set-selections && \
    echo "keyboard-configuration keyboard-configuration/model select pc105" | sudo debconf-set-selections
->>>>>>> a64d5f36
 
 # User provided arguments
-ARG HOST_GID=1001
-ENV USER_GROUP=${USER}
+ARG HOST_GID=1000
+ARG GIT_NAME=""
+ARG GIT_EMAIL=""
+ARG USE_SIMD=OFF
 
 SHELL ["/bin/bash", "-c"]
 
-<<<<<<< HEAD
-# Add the user to the current GID of the host to avoid permission issues in volumes
-USER root
-RUN if [ "${HOST_GID}" != "1000" ]; \
-    then groupadd --gid ${HOST_GID} host_group && \
-    usermod ${USER} -g ${HOST_GID} && \ 
-    usermod ${USER} -a -G ${USER_GROUP}; fi
-
-# Install ROS packages and dependencies
-RUN apt-get update -y && \
-    apt-get install -y \
-    ros-${ROS_DISTRO}-ros-controllers \
-    ros-${ROS_DISTRO}-gazebo-ros-control \
-    ros-${ROS_DISTRO}-rviz \
-    ros-${ROS_DISTRO}-joint-state-publisher-gui \
-    ros-${ROS_DISTRO}-rqt \
-    ros-${ROS_DISTRO}-rqt-common-plugins \
-    build-essential \
-    cmake \
-    git \
-    libpoco-dev \
-    libeigen3-dev \
-    python-is-python3 \
-    && apt-get clean
-
-# Make sure .bashrc exists and has correct permissions
-RUN touch /home/${USER}/.bashrc && \
-    chown ${USER}:${HOST_GID} /home/${USER}/.bashrc && \
-    chmod 644 /home/${USER}/.bashrc
-
-# Switch to user for git operations
-USER ${USER}
-
-# Install and build libfranka
-WORKDIR /home/${USER}/ros_ws/src
-RUN git clone --recursive https://github.com/frankaemika/libfranka && \
-    cd libfranka && \
-    git checkout 0.8.0 && \
-    git submodule update && \
-    mkdir build && \
-    cd build && \
-    cmake -DCMAKE_BUILD_TYPE=Release -DBUILD_TESTS=OFF .. && \
-    cmake --build . && \
-    make -j && \
-    sudo make install -j && \
-    sudo ldconfig
-
-# Setup environment (as root to avoid permission issues)
-USER root
-RUN echo "source /opt/ros/${ROS_DISTRO}/setup.bash" >> /home/${USER}/.bashrc && \
-    echo "source /home/${USER}/ros_ws/devel/setup.bash" >> /home/${USER}/.bashrc && \
-    chown ${USER}:${HOST_GID} /home/${USER}/.bashrc
-
-# Set Python path correctly
-ENV PYTHONPATH=/opt/openrobots/lib/python3.8/site-packages/:$PYTHONPATH
-
-# Switch back to user
-USER ${USER}
-
-# Final cleanup
-RUN sudo apt-get update && \
-    sudo apt-get upgrade -y && \
-    sudo apt-get clean
-=======
 # Add user to host GID
 ENV USER_GROUP=${USER}
 USER root
@@ -226,6 +160,5 @@
 ENV XDG_RUNTIME_DIR="/tmp/runtime-ros"
 ENV LIBGL_ALWAYS_SOFTWARE=1
 ENV DEBIAN_FRONTEND=noninteractive
->>>>>>> a64d5f36
 
 WORKDIR /home/${USER}/ros_ws